--- conflicted
+++ resolved
@@ -204,12 +204,8 @@
         mtl,
         network,
         process >=1.6 && <1.7,
-<<<<<<< HEAD
         stm,
-        template-haskell ^>= { 2.17, 2.18, 2.19, 2.20, 2.21, 2.22 },
-=======
         template-haskell ^>= { 2.17, 2.18, 2.19, 2.20, 2.21, 2.22, 2.23 },
->>>>>>> 63e1b79f
         text,
         time,
         transformers >= 0.5 && <0.7,
